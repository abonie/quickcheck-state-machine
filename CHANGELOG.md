--- conflicted
+++ resolved
@@ -1,13 +1,9 @@
-<<<<<<< HEAD
-#### 0.5.0 (201?-?-?)
+#### 0.7.0 (201?-?-?)
 
   * Add possibility to generate commands using a Markov chain, similar to how
-    they do it in the Cleanroom software engineering literature;
+    they do it in the Cleanroom software engineering literature.
 
-#### 0.4.4 (???)
-=======
 #### 0.6.0 (2019-1-15)
->>>>>>> 1f207737
 
   This is a breaking release. See mentioned PRs for how to upgrade your code,
   and feel free to open an issue if anything isn't clear.

{-# LANGUAGE DataKinds            #-}
{-# LANGUAGE DefaultSignatures    #-}
{-# LANGUAGE FlexibleContexts     #-}
{-# LANGUAGE FlexibleInstances    #-}
{-# LANGUAGE PolyKinds            #-}
{-# LANGUAGE ScopedTypeVariables  #-}
{-# LANGUAGE TypeApplications     #-}
{-# LANGUAGE TypeOperators        #-}
{-# LANGUAGE UndecidableInstances #-}

module Test.StateMachine.ConstructorName
  ( CommandNames(..)
  , commandName
  )
  where

import           Data.Kind
                   (Type)
import           Data.Proxy
                   (Proxy(Proxy))
import           GHC.Generics
                   ((:*:)((:*:)), (:+:)(L1, R1), C, Constructor, D, K1,
                   M1, Rec1, S, U1, conName, unM1, unRec1)
import           Prelude

<<<<<<< HEAD
------------------------------------------------------------------------

type ConstructorName = String

class GConName a where
  gconName  :: a -> ConstructorName
  gconNames :: Proxy a -> [ConstructorName]

class GConName1 f where
  gconName1  :: f a -> ConstructorName
  gconNames1 :: Proxy (f a) -> [ConstructorName]
=======
import           Test.StateMachine.Types
                   (Command(..))

------------------------------------------------------------------------

-- | The names of all possible commands
--
-- This is used for things like tagging, coverage checking, etc.
class CommandNames (cmd :: k -> Type) where
  -- | Name of this particular command
  cmdName  :: cmd r -> String

  -- | Name of all possible commands
  cmdNames :: Proxy (cmd r) -> [String]
>>>>>>> 1f207737

  default cmdName :: (Generic1 cmd, CommandNames (Rep1 cmd)) => cmd r -> String
  cmdName = cmdName . from1

  default cmdNames :: forall r. CommandNames (Rep1 cmd) => Proxy (cmd r) -> [String]
  cmdNames _ = cmdNames (Proxy @(Rep1 cmd r))

instance CommandNames U1 where
  cmdName  _ = ""
  cmdNames _ = []

instance CommandNames (K1 i c) where
  cmdName  _ = ""
  cmdNames _ = []

instance Constructor c => CommandNames (M1 C c f) where
  cmdName                            = conName
  cmdNames (_ :: Proxy (M1 C c f p)) = [ conName @c undefined ] -- Can we do
                                                                  -- better
                                                                  -- here?

instance CommandNames f => CommandNames (M1 D c f) where
  cmdName                            = cmdName  . unM1
  cmdNames (_ :: Proxy (M1 D c f p)) = cmdNames (Proxy :: Proxy (f p))

instance CommandNames f => CommandNames (M1 S c f) where
  cmdName                            = cmdName  . unM1
  cmdNames (_ :: Proxy (M1 S c f p)) = cmdNames (Proxy :: Proxy (f p))

instance (CommandNames f, CommandNames g) => CommandNames (f :+: g) where
  cmdName (L1 x) = cmdName x
  cmdName (R1 y) = cmdName y

  cmdNames (_ :: Proxy ((f :+: g) a)) =
    cmdNames (Proxy :: Proxy (f a)) ++
    cmdNames (Proxy :: Proxy (g a))

instance (CommandNames f, CommandNames g) => CommandNames (f :*: g) where
  cmdName  (x :*: y)                  = cmdName x ++ cmdName y
  cmdNames (_ :: Proxy ((f :*: g) a)) =
    cmdNames (Proxy :: Proxy (f a)) ++
    cmdNames (Proxy :: Proxy (g a))

<<<<<<< HEAD
instance GConName1 f => GConName1 (Rec1 f) where
  gconName1                          = gconName1  . unRec1
  gconNames1 (_ :: Proxy (Rec1 f p)) = gconNames1 (Proxy :: Proxy (f p))
=======
instance CommandNames f => CommandNames (Rec1 f) where
  cmdName                          = cmdName  . unRec1
  cmdNames (_ :: Proxy (Rec1 f p)) = cmdNames (Proxy :: Proxy (f p))

------------------------------------------------------------------------

-- | Convenience wrapper for 'Command'
commandName :: CommandNames cmd => Command cmd resp -> String
commandName (Command cmd _ _) = cmdName cmd
>>>>>>> 1f207737
<|MERGE_RESOLUTION|>--- conflicted
+++ resolved
@@ -19,23 +19,11 @@
 import           Data.Proxy
                    (Proxy(Proxy))
 import           GHC.Generics
-                   ((:*:)((:*:)), (:+:)(L1, R1), C, Constructor, D, K1,
-                   M1, Rec1, S, U1, conName, unM1, unRec1)
+                   ((:*:)((:*:)), (:+:)(L1, R1), C, Constructor, D,
+                   Generic1, K1, M1, Rec1, Rep1, S, U1, conName, from1,
+                   unM1, unRec1)
 import           Prelude
 
-<<<<<<< HEAD
-------------------------------------------------------------------------
-
-type ConstructorName = String
-
-class GConName a where
-  gconName  :: a -> ConstructorName
-  gconNames :: Proxy a -> [ConstructorName]
-
-class GConName1 f where
-  gconName1  :: f a -> ConstructorName
-  gconNames1 :: Proxy (f a) -> [ConstructorName]
-=======
 import           Test.StateMachine.Types
                    (Command(..))
 
@@ -50,7 +38,6 @@
 
   -- | Name of all possible commands
   cmdNames :: Proxy (cmd r) -> [String]
->>>>>>> 1f207737
 
   default cmdName :: (Generic1 cmd, CommandNames (Rep1 cmd)) => cmd r -> String
   cmdName = cmdName . from1
@@ -94,11 +81,6 @@
     cmdNames (Proxy :: Proxy (f a)) ++
     cmdNames (Proxy :: Proxy (g a))
 
-<<<<<<< HEAD
-instance GConName1 f => GConName1 (Rec1 f) where
-  gconName1                          = gconName1  . unRec1
-  gconNames1 (_ :: Proxy (Rec1 f p)) = gconNames1 (Proxy :: Proxy (f p))
-=======
 instance CommandNames f => CommandNames (Rec1 f) where
   cmdName                          = cmdName  . unRec1
   cmdNames (_ :: Proxy (Rec1 f p)) = cmdNames (Proxy :: Proxy (f p))
@@ -107,5 +89,4 @@
 
 -- | Convenience wrapper for 'Command'
 commandName :: CommandNames cmd => Command cmd resp -> String
-commandName (Command cmd _ _) = cmdName cmd
->>>>>>> 1f207737
+commandName (Command cmd _ _) = cmdName cmd
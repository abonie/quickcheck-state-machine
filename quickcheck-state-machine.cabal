name:                quickcheck-state-machine
version:             0.6.0
synopsis:            Test monadic programs using state machine based models
description:         See README at <https://github.com/advancedtelematic/quickcheck-state-machine#readme>
homepage:            https://github.com/advancedtelematic/quickcheck-state-machine#readme
license:             BSD3
license-file:        LICENSE
author:              Stevan Andjelkovic
maintainer:          Stevan Andjelkovic <stevan.andjelkovic@here.com>
copyright:           Copyright (C) 2017-2018, ATS Advanced Telematic Systems GmbH;
                                   2018-2019, HERE Europe B.V.
category:            Testing
build-type:          Simple
extra-source-files:  README.md
                   , CHANGELOG.md
                   , CONTRIBUTING.md
cabal-version:       >=1.10
tested-with:         GHC == 8.2.2, GHC == 8.4.3, GHC == 8.6.3

library
  hs-source-dirs:      src
  ghc-options:
              -Weverything
              -Wno-missing-exported-signatures
              -Wno-missing-import-lists
              -Wno-missed-specialisations
              -Wno-all-missed-specialisations
              -Wno-unsafe
              -Wno-safe
              -Wno-missing-local-signatures
              -Wno-monomorphism-restriction
  exposed-modules:     Test.StateMachine
                     , Test.StateMachine.BoxDrawer
                     , Test.StateMachine.ConstructorName
                     , Test.StateMachine.Logic
                     , Test.StateMachine.Markov
                     , Test.StateMachine.Parallel
                     , Test.StateMachine.Sequential
                     , Test.StateMachine.Types
                     , Test.StateMachine.Types.Environment
                     , Test.StateMachine.Types.GenSym
                     , Test.StateMachine.Types.History
                     , Test.StateMachine.Types.Rank2
                     , Test.StateMachine.Types.References
                     , Test.Tasty.QuickCheckSM
                     , Test.StateMachine.Utils
                     , Test.StateMachine.Z
  other-modules:
      Paths_quickcheck_state_machine
  build-depends:
        ansi-wl-pprint >=0.6.7.3,
        base >=4.10 && <5,
        containers >=0.5.7.1,
        exceptions >=0.8.3,
        filepath,
        generic-data >=0.3.0.0,
        graphviz,
        hmatrix,
        markov-chain-usage-model,
        mtl >=2.2.1,
<<<<<<< HEAD
        optparse-applicative,
        pretty-show,
        QuickCheck >=2.9.2,
        random,
        split >=0.2.3.3,
        tasty,
        tasty-quickcheck,
=======
        pretty-show >=1.6.16,
        QuickCheck >=2.9.2,
>>>>>>> 1f207737
        tree-diff >=0.0.2,
        typelits-witnesses,
        vector >=0.12.0.1,
        unliftio >=0.2.7.0
  default-language:    Haskell2010

test-suite quickcheck-state-machine-test
  type:                exitcode-stdio-1.0
  hs-source-dirs:      test
  main-is:             Spec.hs
  build-depends:       base,
                       bytestring,
                       containers,
                       directory,
                       doctest,
                       filelock,
                       filepath,
                       hashtables >=1.2,
                       hmatrix,
                       http-client,
                       markov-chain-usage-model,
                       monad-logger,
                       mtl,
                       network,
                       persistent,
                       persistent-postgresql,
                       persistent-template,
                       pretty-show,
                       process,
                       QuickCheck >=2.9.2,
                       quickcheck-instances,
                       quickcheck-state-machine,
                       random,
                       resourcet,
                       servant,
                       servant-client,
                       servant-server,
                       strict,
                       string-conversions,
                       tasty,
                       tasty-hunit,
                       tasty-quickcheck,
                       text,
                       tree-diff,
                       vector >=0.12.0.1,
                       wai,
                       warp,
                       unliftio

  other-modules:       CircularBuffer,
                       CrudWebserverDb,
                       DieHard,
                       Echo,
                       ErrorEncountered,
                       MemoryReference,
                       TicketDispenser,
<<<<<<< HEAD
                       ProcessRegistry
=======
                       ShrinkingProps
>>>>>>> 1f207737

  ghc-options:
              -threaded -rtsopts -with-rtsopts=-N
              -fno-ignore-asserts
              -Weverything
              -Wno-missing-exported-signatures
              -Wno-missing-import-lists
              -Wno-missed-specialisations
              -Wno-all-missed-specialisations
              -Wno-unsafe
              -Wno-safe
              -Wno-missing-local-signatures
              -Wno-monomorphism-restriction
  default-language:    Haskell2010

source-repository head
  type:     git
  location: https://github.com/advancedtelematic/quickcheck-state-machine<|MERGE_RESOLUTION|>--- conflicted
+++ resolved
@@ -58,22 +58,16 @@
         hmatrix,
         markov-chain-usage-model,
         mtl >=2.2.1,
-<<<<<<< HEAD
         optparse-applicative,
-        pretty-show,
+        pretty-show >=1.6.16,
         QuickCheck >=2.9.2,
         random,
-        split >=0.2.3.3,
         tasty,
         tasty-quickcheck,
-=======
-        pretty-show >=1.6.16,
-        QuickCheck >=2.9.2,
->>>>>>> 1f207737
         tree-diff >=0.0.2,
         typelits-witnesses,
-        vector >=0.12.0.1,
-        unliftio >=0.2.7.0
+        unliftio >=0.2.7.0,
+        vector >=0.12.0.1
   default-language:    Haskell2010
 
 test-suite quickcheck-state-machine-test
@@ -87,6 +81,7 @@
                        doctest,
                        filelock,
                        filepath,
+                       generic-data,
                        hashtables >=1.2,
                        hmatrix,
                        http-client,
@@ -125,12 +120,9 @@
                        Echo,
                        ErrorEncountered,
                        MemoryReference,
-                       TicketDispenser,
-<<<<<<< HEAD
-                       ProcessRegistry
-=======
-                       ShrinkingProps
->>>>>>> 1f207737
+                       ProcessRegistry,
+                       ShrinkingProps,
+                       TicketDispenser
 
   ghc-options:
               -threaded -rtsopts -with-rtsopts=-N
